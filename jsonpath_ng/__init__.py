from .jsonpath import *  # noqa
from .parser import parse  # noqa


# Current package version
<<<<<<< HEAD
__version__ = '1.0.0'
=======
__version__ = '1.4.1'
>>>>>>> c9640704
<|MERGE_RESOLUTION|>--- conflicted
+++ resolved
@@ -3,8 +3,4 @@
 
 
 # Current package version
-<<<<<<< HEAD
-__version__ = '1.0.0'
-=======
-__version__ = '1.4.1'
->>>>>>> c9640704
+__version__ = '1.4.1'